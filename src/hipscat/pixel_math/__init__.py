--- conflicted
+++ resolved
@@ -2,16 +2,6 @@
 
 from .healpix_pixel import HealpixPixel
 from .hipscat_id import compute_hipscat_id, hipscat_id_to_healpix
-<<<<<<< HEAD
-from .margin_bounding import (check_margin_bounds, check_polar_margin_bounds,
-                              get_margin_bounds_and_wcs, get_margin_scale)
-from .partition_stats import (compute_pixel_map, empty_histogram,
-                              generate_alignment,
-                              generate_destination_pixel_map,
-                              generate_histogram)
-from .pixel_margins import (get_edge, get_margin, get_truncated_margin_pixels,
-                            pixel_is_polar)
-=======
 from .margin_bounding import (
     check_margin_bounds,
     check_polar_margin_bounds,
@@ -31,5 +21,4 @@
     get_margin,
     get_truncated_margin_pixels,
     pixel_is_polar,
-)
->>>>>>> 37026215
+)