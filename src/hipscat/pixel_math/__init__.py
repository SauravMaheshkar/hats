--- conflicted
+++ resolved
@@ -2,7 +2,6 @@
 
 from .healpix_pixel import HealpixPixel
 from .hipscat_id import compute_hipscat_id, hipscat_id_to_healpix
-<<<<<<< HEAD
 from .partition_stats import (
     empty_histogram,
     generate_alignment,
@@ -10,10 +9,4 @@
     generate_histogram,
     compute_pixel_map,
 )
-from .healpix_pixel import HealpixPixel
-=======
-from .partition_stats import (empty_histogram, generate_alignment,
-                              generate_destination_pixel_map,
-                              generate_histogram)
->>>>>>> d8259445
 from .pixel_margins import get_edge, get_margin